[build-system]
requires = ["setuptools", "versioneer[toml]"]
build-backend = "setuptools.build_meta"

[project]
name = "rompy"
description = "Core rompy library for ocean wave modeling with plugin system"
readme = "README.md"
keywords = ["relocatable", "ocean", "modelling", "python", "csiro"]
authors = [{ name = "CSIRO", email = "paul.branson@csiro.au" }]
maintainers = [{ name = "Rompy Contributors", email = "developers@rompy.com" }]
classifiers = [
    "Development Status :: 3 - Alpha",
    "Intended Audience :: Science/Research",
    "License :: OSI Approved :: Apache Software License",
    "Natural Language :: English",
    "Operating System :: OS Independent",
    "Topic :: Scientific/Engineering",
    "Topic :: Scientific/Engineering :: Physics",
    "Topic :: Scientific/Engineering :: Visualization",
    "Programming Language :: Python :: 3",
    "Programming Language :: Python :: 3.10",
    "Programming Language :: Python :: 3.11",
    "Programming Language :: Python :: 3.12",
]
requires-python = ">=3.10"
dependencies = [
    "cartopy",
    "click",
    "cloudpathlib",
    "cookiecutter>=2.6",
    "dask",
    "docker",
    "fsspec",
    "h5py",
    "intake",
    "intake-xarray",
    "matplotlib",
    "netcdf4",
    "numpy",
    "oceanum",
    "owslib",
    "pandas",
    "pydantic>2",
    "pydantic-settings",
    "scipy",
    "tqdm",
    "xarray",
    "wavespectra",
    "isodate",
    "appdirs",
]
dynamic = ["version"]

[project.license]
file = "LICENSE"

[project.urls]
Documentation = "https://oceanum.github.io/rompy/index.html"
Source = "https://github.com/rom-py/rompy"
Tracker = "https://github.com/rom-py/rompy/issues"
Changelog = "https://github.com/rom-py/rompy/blob/main/HISTORY.rst"

[project.scripts]
rompy = "rompy.cli:main"

[project.entry-points."rompy.config"]
base = "rompy.core.config:BaseConfig"

[project.entry-points."rompy.source"]
file = "rompy.core.source:SourceFile"
intake = "rompy.core.source:SourceIntake"
datamesh = "rompy.core.source:SourceDatamesh"
wavespectra = "rompy.core.source:SourceWavespectra"
"csv:timeseries" = "rompy.core.source:SourceTimeseriesCSV"

[project.entry-points."intake.catalogs"]
rompy_data = "rompy:cat"

[project.entry-points."rompy.run"]
local = "rompy.run:LocalRunBackend"
docker = "rompy.run.docker:DockerRunBackend"
slurm = "rompy.run.slurm:SlurmRunBackend"

[project.entry-points."rompy.postprocess"]
noop = "rompy.postprocess:NoopPostprocessor"

[project.entry-points."rompy.pipeline"]
local = "rompy.pipeline:LocalPipelineBackend"

[project.optional-dependencies]
test = ["pytest", "envyaml", "coverage"]
extra = ["gcsfs", "zarr", "cloudpathlib[s3,gs,azure]"]
dev = ["pytest", "envyaml", "coverage", "ruff", "black"]
<<<<<<< HEAD
docs = [
    "autodoc_pydantic",
    "ipython",
    "nbsphinx",
    "pydata_sphinx_theme",
    "sphinx<7.3.6",
    "sphinx-collections",
]
=======
docs = ["mkdocs", "mkdocs-material", "mkdocstrings[python]"]
>>>>>>> 6969c41c

[tool.setuptools.packages.find]
where = ["src"]

[tool.setuptools.package-data]
"*" = ["*.y*ml", "*.csv", "*.html"]

[tool.setuptools.dynamic.version]
attr = "rompy.__version__"

[tool.pytest.ini_options]
log_cli = true
log_cli_level = "INFO"
log_cli_format = "%(asctime)s [%(levelname)8s] %(message)s (%(filename)s:%(lineno)s)"
log_cli_date_format = "%Y-%m-%d %H:%M:%S"

[tool.black]
line-length = 88

[tool.ruff]
line-length = 88

[tool.ruff.format]
# Use Black-compatible formatting
quote-style = "double"
indent-style = "space"
line-ending = "auto"

[tool.setuptools_scm]
write_to = "src/rompy/_version.py"<|MERGE_RESOLUTION|>--- conflicted
+++ resolved
@@ -92,18 +92,11 @@
 test = ["pytest", "envyaml", "coverage"]
 extra = ["gcsfs", "zarr", "cloudpathlib[s3,gs,azure]"]
 dev = ["pytest", "envyaml", "coverage", "ruff", "black"]
-<<<<<<< HEAD
-docs = [
-    "autodoc_pydantic",
-    "ipython",
-    "nbsphinx",
-    "pydata_sphinx_theme",
-    "sphinx<7.3.6",
-    "sphinx-collections",
-]
-=======
+
+test = ["pytest", "envyaml", "coverage"]
+extra = ["gcsfs", "zarr", "cloudpathlib[s3,gs,azure]"]
+dev = ["pytest", "envyaml", "coverage", "ruff", "black"]
 docs = ["mkdocs", "mkdocs-material", "mkdocstrings[python]"]
->>>>>>> 6969c41c
 
 [tool.setuptools.packages.find]
 where = ["src"]
