[build-system]
requires = ["setuptools", "versioneer[toml]"]
build-backend = "setuptools.build_meta"

[project]
name = "rompy"
description = "Core rompy library for ocean wave modeling with plugin system"
readme = "README.md"
keywords = ["relocatable", "ocean", "modelling", "python", "csiro"]
authors = [{ name = "CSIRO", email = "paul.branson@csiro.au" }]
maintainers = [{ name = "Rompy Contributors", email = "developers@rompy.com" }]
classifiers = [
    "Development Status :: 3 - Alpha",
    "Intended Audience :: Science/Research",
    "License :: OSI Approved :: Apache Software License",
    "Natural Language :: English",
    "Operating System :: OS Independent",
    "Topic :: Scientific/Engineering",
    "Topic :: Scientific/Engineering :: Physics",
    "Topic :: Scientific/Engineering :: Visualization",
    "Programming Language :: Python :: 3",
    "Programming Language :: Python :: 3.10",
    "Programming Language :: Python :: 3.11",
    "Programming Language :: Python :: 3.12",
]
requires-python = ">=3.10"
dependencies = [
    "cartopy",
    "click",
    "cloudpathlib",
    "cookiecutter>=2.6",
    "dask",
    "docker",
    "fsspec",
    "h5py",
    "intake",
    "intake-xarray",
    "matplotlib",
    "netcdf4",
    "numpy",
    "oceanum",
    "owslib",
    "pandas",
    "pydantic>2",
    "pydantic-settings",
    "scipy",
    "tqdm",
    "xarray",
    "wavespectra",
    "isodate",
    "appdirs",
]
dynamic = ["version"]

[project.license]
file = "LICENSE"

[project.urls]
Documentation = "https://oceanum.github.io/rompy/index.html"
Source = "https://github.com/rom-py/rompy"
Tracker = "https://github.com/rom-py/rompy/issues"
Changelog = "https://github.com/rom-py/rompy/blob/main/HISTORY.rst"

[project.scripts]
rompy = "rompy.cli:main"

[project.entry-points."rompy.config"]
base = "rompy.core.config:BaseConfig"

[project.entry-points."rompy.source"]
file = "rompy.core.source:SourceFile"
intake = "rompy.core.source:SourceIntake"
datamesh = "rompy.core.source:SourceDatamesh"
wavespectra = "rompy.core.source:SourceWavespectra"
"csv:timeseries" = "rompy.core.source:SourceTimeseriesCSV"

[project.entry-points."intake.catalogs"]
rompy_data = "rompy:cat"

[project.entry-points."rompy.run"]
local = "rompy.run:LocalRunBackend"
docker = "rompy.run.docker:DockerRunBackend"

[project.entry-points."rompy.postprocess"]
noop = "rompy.postprocess:NoopPostprocessor"

[project.entry-points."rompy.pipeline"]
local = "rompy.pipeline:LocalPipelineBackend"

[project.optional-dependencies]
test = ["pytest", "envyaml", "coverage"]
extra = ["gcsfs", "zarr", "cloudpathlib[s3,gs,azure]"]
dev = ["pytest", "envyaml", "coverage", "ruff", "black"]
<<<<<<< HEAD
docs = [
    "mkdocs",
    "mkdocs-material",
    "mkdocstrings[python]",
    "mkdocs-gallery",
    "mkdocs-execute-plugin",
]
notebooks = [
    "rompy-notebooks @ git+https://github.com/rom-py/rompy-notebooks.git@package",
]
=======
docs = ["mkdocs", "mkdocs-material", "mkdocstrings[python]"]
>>>>>>> 826371f7

[tool.setuptools.packages.find]
where = ["src"]

[tool.setuptools.package-data]
"*" = ["*.y*ml", "*.csv", "*.html"]

[tool.setuptools.dynamic.version]
attr = "rompy.__version__"

[tool.pytest.ini_options]
log_cli = true
log_cli_level = "INFO"
log_cli_format = "%(asctime)s [%(levelname)8s] %(message)s (%(filename)s:%(lineno)s)"
log_cli_date_format = "%Y-%m-%d %H:%M:%S"

[tool.black]
line-length = 88

[tool.ruff]
line-length = 88

[tool.ruff.format]
# Use Black-compatible formatting
quote-style = "double"
indent-style = "space"
line-ending = "auto"

[tool.setuptools_scm]
write_to = "src/rompy/_version.py"<|MERGE_RESOLUTION|>--- conflicted
+++ resolved
@@ -91,7 +91,6 @@
 test = ["pytest", "envyaml", "coverage"]
 extra = ["gcsfs", "zarr", "cloudpathlib[s3,gs,azure]"]
 dev = ["pytest", "envyaml", "coverage", "ruff", "black"]
-<<<<<<< HEAD
 docs = [
     "mkdocs",
     "mkdocs-material",
@@ -102,9 +101,10 @@
 notebooks = [
     "rompy-notebooks @ git+https://github.com/rom-py/rompy-notebooks.git@package",
 ]
-=======
+test = ["pytest", "envyaml", "coverage"]
+extra = ["gcsfs", "zarr", "cloudpathlib[s3,gs,azure]"]
+dev = ["pytest", "envyaml", "coverage", "ruff", "black"]
 docs = ["mkdocs", "mkdocs-material", "mkdocstrings[python]"]
->>>>>>> 826371f7
 
 [tool.setuptools.packages.find]
 where = ["src"]
