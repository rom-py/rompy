--- conflicted
+++ resolved
@@ -8,13 +8,8 @@
 from pathlib import Path
 
 # Import utilities from modules
-<<<<<<< HEAD
-from .compare import (compare_files, compare_nmls, compare_nmls_values,
-                      untar_file)
-=======
 from .compare import compare_files, compare_nmls, compare_nmls_values, untar_file
 from .schism import download_hycom
->>>>>>> 0c664af7
 
 # Export the utility functions
 __all__ = [
