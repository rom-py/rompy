--- conflicted
+++ resolved
@@ -1,9 +1,6 @@
 import os
+import subprocess
 import sys
-<<<<<<< HEAD
-import subprocess
-=======
->>>>>>> b669be76
 
 import pytest
 
@@ -61,23 +58,45 @@
 
 # Helper to detect CI environment
 
+
 def is_ci_environment():
     """Detect if running in a CI environment."""
     ci_vars = [
-        "CI", "GITHUB_ACTIONS", "GITLAB_CI", "TRAVIS", "CIRCLECI", "APPVEYOR", "BUILDKITE", "TEAMCITY_VERSION"
+        "CI",
+        "GITHUB_ACTIONS",
+        "GITLAB_CI",
+        "TRAVIS",
+        "CIRCLECI",
+        "APPVEYOR",
+        "BUILDKITE",
+        "TEAMCITY_VERSION",
     ]
-    return any(os.environ.get(var, "").lower() in ("1", "true", "yes", "on") for var in ci_vars)
+    return any(
+        os.environ.get(var, "").lower() in ("1", "true", "yes", "on") for var in ci_vars
+    )
+
 
 @pytest.fixture(scope="session")
 def should_skip_docker_builds():
     """Fixture to determine if Docker builds should be skipped."""
     if os.environ.get("SKIP_DOCKER_BUILDS", "").lower() in ("1", "true", "yes", "on"):
         return True
-    if os.environ.get("ROMPY_SKIP_DOCKER_BUILDS", "").lower() in ("1", "true", "yes", "on"):
+    if os.environ.get("ROMPY_SKIP_DOCKER_BUILDS", "").lower() in (
+        "1",
+        "true",
+        "yes",
+        "on",
+    ):
         return True
-    if os.environ.get("ROMPY_ENABLE_DOCKER_IN_CI", "").lower() not in ("1", "true", "yes", "on"):
+    if os.environ.get("ROMPY_ENABLE_DOCKER_IN_CI", "").lower() not in (
+        "1",
+        "true",
+        "yes",
+        "on",
+    ):
         return is_ci_environment()
     return False
+
 
 @pytest.fixture(scope="session", autouse=True)
 def setup_logging():
