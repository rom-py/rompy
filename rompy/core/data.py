"""Rompy core data objects."""
<<<<<<< HEAD

=======
import os
>>>>>>> 483fd050
import logging
from abc import ABC, abstractmethod
from datetime import timedelta
from pathlib import Path
from shutil import copytree
from typing import Literal, Optional, Union

import cartopy.crs as ccrs
import cartopy.feature as cfeature
import fsspec
import intake
import matplotlib.pyplot as plt
import numpy as np
import xarray as xr
from cloudpathlib import AnyPath
from intake.catalog import Catalog
from intake.catalog.local import YAMLFileCatalog
from oceanum.datamesh import Connector
from pydantic import ConfigDict, Field, PrivateAttr, model_validator

from rompy.core.filters import Filter
from rompy.core.grid import BaseGrid, RegularGrid
from rompy.core.time import TimeRange
from rompy.core.types import DatasetCoords, RompyBaseModel, Slice

logger = logging.getLogger(__name__)


class SourceBase(RompyBaseModel, ABC):
    """Abstract base class for a source dataset."""

    model_type: Literal["base_source"] = Field(
        description="Model type discriminator, must be overriden by a subclass",
    )

    @abstractmethod
    def _open(self) -> xr.Dataset:
        """This abstract private method should return a xarray dataset object."""
        pass

    def open(self, variables: list = [], filters: Filter = {}, **kwargs) -> xr.Dataset:
        """Return the filtered dataset object.

        Parameters
        ----------
        variables : list, optional
            List of variables to select from the dataset.
        filters : Filter, optional
            Filters to apply to the dataset.

        Notes
        -----
        The kwargs are only a placeholder in case a subclass needs to pass additional
        arguments to the open method.

        """
        ds = self._open()
        if variables:
            ds = ds[variables]
        if filters:
            ds = filters(ds)
        return ds


class SourceDataset(SourceBase):
    """Source dataset from an existing xarray Dataset object."""

    model_type: Literal["dataset"] = Field(
        default="dataset",
        description="Model type discriminator",
    )
    obj: xr.Dataset = Field(
        description="xarray Dataset object",
    )
    model_config = ConfigDict(arbitrary_types_allowed=True)

    def __str__(self) -> str:
        return f"SourceDataset(obj={self.obj})"

    def _open(self) -> xr.Dataset:
        return self.obj


class SourceFile(SourceBase):
    """Source dataset from file to open with xarray.open_dataset."""

    model_type: Literal["open_dataset"] = Field(
        default="open_dataset",
        description="Model type discriminator",
    )
    uri: str | Path = Field(description="Path to the dataset")
    kwargs: dict = Field(
        default={},
        description="Keyword arguments to pass to xarray.open_dataset",
    )

    def __str__(self) -> str:
        return f"SourceFile(uri={self.uri})"

    def _open(self) -> xr.Dataset:
        return xr.open_dataset(self.uri, **self.kwargs)


class SourceIntake(SourceBase):
    """Source dataset from intake catalog.

    note
    ----
    The intake catalog can be prescribed either by the URI of an existing catalog file
    or by a YAML string defining the catalog. The YAML string can be obtained from
    calling the `yaml()` method on an intake dataset instance.

    """

    model_type: Literal["intake"] = Field(
        default="intake",
        description="Model type discriminator",
    )
    dataset_id: str = Field(description="The id of the dataset to read in the catalog")
    catalog_uri: Optional[str | Path] = Field(
        default=None,
        description="The URI of the catalog to read from",
    )
    catalog_yaml: Optional[str] = Field(
        default=None,
        description="The YAML string of the catalog to read from",
    )
    kwargs: dict = Field(
        default={},
        description="Keyword arguments to define intake dataset parameters",
    )

    @model_validator(mode="after")
    def check_catalog(self) -> "SourceIntake":
        if self.catalog_uri is None and self.catalog_yaml is None:
            raise ValueError("Either catalog_uri or catalog_yaml must be provided")
        elif self.catalog_uri is not None and self.catalog_yaml is not None:
            raise ValueError("Only one of catalog_uri or catalog_yaml can be provided")
        return self

    def __str__(self) -> str:
        return f"SourceIntake(catalog_uri={self.catalog_uri}, dataset_id={self.dataset_id})"

    @property
    def catalog(self) -> Catalog:
        """The intake catalog instance."""
        if self.catalog_uri:
            return intake.open_catalog(self.catalog_uri)
        else:
            fs = fsspec.filesystem("memory")
            fs_map = fs.get_mapper()
            fs_map[f"/temp.yaml"] = self.catalog_yaml.encode("utf-8")
            return YAMLFileCatalog("temp.yaml", fs=fs)

    def _open(self) -> xr.Dataset:
        return self.catalog[self.dataset_id](**self.kwargs).to_dask()


class SourceDatamesh(SourceBase):
    """Source dataset from Datamesh.

    Datamesh documentation: https://docs.oceanum.io/datamesh/index.html

    """

    model_type: Literal["datamesh"] = Field(
        default="datamesh",
        description="Model type discriminator",
    )
    datasource: str = Field(
        description="The id of the datasource on Datamesh",
    )
    token: Optional[str] = Field(
        description="Datamesh API token, taken from the environment if not provided",
    )
    kwargs: dict = Field(
        default={},
        description="Keyword arguments to pass to `oceanum.datamesh.Connector`",
    )

    def __str__(self) -> str:
        return f"SourceDatamesh(datasource={self.datasource})"

    @property
    def connector(self) -> Connector:
        """The Datamesh connector instance."""
        return Connector(token=self.token, **self.kwargs)

    def _geofilter(self, filters: Filter, coords: DatasetCoords) -> dict:
        """The Datamesh geofilter."""
        xslice = filters.crop.get(coords.x)
        yslice = filters.crop.get(coords.y)
        if xslice is None or yslice is None:
            logger.warning(
                f"No slices found for x={coords.x} and/or y={coords.y} in the crop "
                f"filter {filters.crop}, cannot define a geofilter for querying"
            )
            return None

        coords = [
            [xslice.start, yslice.start],
            [xslice.stop, yslice.start],
            [xslice.stop, yslice.stop],
            [xslice.start, yslice.stop],
            [xslice.start, yslice.start],
        ]
        geofilter = dict(
            type="feature",
            geom=dict(
                type="Feature",
                geometry=dict(
                    type="Polygon",
                    coordinates=[coords],
                ),
            ),
        )
        return geofilter

    def _timefilter(self, filters: Filter, coords: DatasetCoords) -> dict:
        """The Datamesh timefilter."""
        tslice = filters.crop.get(coords.t)
        if tslice is None:
            logger.warning(
                f"No time slice found in the crop filter {filters.crop}, "
                "cannot define a timefilter for querying datamesh"
            )
            return None
        timefilter = dict(
            type="range",
            times=[tslice.start, tslice.stop],
        )
        return timefilter

    def _open(self, variables: list, geofilter: dict, timefilter: dict) -> xr.Dataset:
        query = dict(
            datasource=self.datasource,
            variables=variables,
            geofilter=geofilter,
            timefilter=timefilter,
        )
        return self.connector.query(query)

    def open(
        self, filters: Filter, coords: DatasetCoords, variables: list = []
    ) -> xr.Dataset:
        """Returns the filtered dataset object.

        This method is overriden from the base class because the crop filters need to
        be converted to a geofilter and timefilter for querying Datamesh.

        """
        ds = self._open(
            variables=variables,
            geofilter=self._geofilter(filters, coords),
            timefilter=self._timefilter(filters, coords),
        )
        if filters:
            ds = filters(ds)
        return ds


class DataBlob(RompyBaseModel):
    """Data source for model ingestion.

    Generic data source for files that either need to be copied to the model directory
    or linked if `link` is set to True.
    """

    model_type: Literal["data_blob", "data_link"] = Field(
        default="data_blob",
        description="Model type discriminator",
    )
    id: str = Field(
        default="data", description="Unique identifier for this data source"
    )
    source: AnyPath = Field(
        description="URI of the data source, either a local file path or a remote uri",
    )
    link: bool = Field(
        default=False, description="Whether to create a symbolic link instead of copying the file"
    )
    _copied: str = PrivateAttr(default=None)

    def get(self, destdir: Union[str, Path], name: str = None, *args, **kwargs) -> Path:
        """Copy or link the data source to a new directory.

        Parameters
        ----------
        destdir : str | Path
            The destination directory to copy or link the data source to.

        Returns
        -------
        Path
            The path to the copied file or created symlink.
        """
        destdir = Path(destdir).resolve()
        
        if self.link:
            # Create a symbolic link
            if name:
                symlink_path = destdir / name
            else:
                symlink_path = destdir / self.source.name

            # Ensure the destination directory exists
            destdir.mkdir(parents=True, exist_ok=True)

            # Remove existing symlink/file if it exists
            if symlink_path.exists():
                symlink_path.unlink()

            # Compute the relative path from destdir to self.source
            relative_source_path = os.path.relpath(self.source.resolve(), destdir)

            # Create symlink
            os.symlink(relative_source_path, symlink_path)
            self._copied = symlink_path

            return symlink_path
        else:
            # Copy the data source
            if self.source.is_dir():
                # Copy directory
                outfile = copytree(self.source, destdir)
            else:
                if name:
                    outfile = destdir / name
                else:
                    outfile = destdir / self.source.name
                if outfile.resolve() != self.source.resolve():
                    outfile.write_bytes(self.source.read_bytes())
            self._copied = outfile
            return outfile


DATA_SOURCE_TYPES = Union[
    # SourceDataset,
    SourceFile,
    SourceIntake,
    SourceDatamesh,
]
GRID_TYPES = Union[BaseGrid, RegularGrid]


class DataGrid(DataBlob):
    """Data object for model ingestion.

    Generic data object for xarray datasets that need to be filtered and written to
    netcdf.

    Note
    ----
    The fields `filter_grid` and `filter_time` trigger updates to the crop filter from
    the grid and time range objects passed to the get method. This is useful for data
    sources that are not defined on the same grid as the model grid or the same time
    range as the model run.

    """

    model_type: Literal["data_grid"] = Field(
        default="data_grid",
        description="Model type discriminator",
    )
    source: DATA_SOURCE_TYPES = Field(
        description="Source reader, must return an xarray dataset in the open method",
        discriminator="model_type",
    )
    
    filter: Optional[Filter] = Field(
        default_factory=Filter,
        description="Optional filter specification to apply to the dataset",
    )
    variables: Optional[list[str]] = Field(
        [], description="Subset of variables to extract from the dataset"
    )
    coords: Optional[DatasetCoords] = Field(
        default=DatasetCoords(),
        description="Names of the coordinates in the dataset",
    )
    crop_data: bool = Field(
        default=True,
        description=(
            "Update crop filters from Grid and Time objects if passed to get method"
        ),
    )
    buffer: float = Field(
        default=0.0,
        description="Space to buffer the grid bounding box if `filter_grid` is True",
    )
    time_buffer: list[int] = Field(
        default=[0, 0],
        description="Number of source data timesteps to buffer the time range if `filter_time` is True",
    )

    def _filter_grid(self, grid: GRID_TYPES):
        """Define the filters to use to extract data to this grid"""
        x0, y0, x1, y1 = grid.bbox(buffer=self.buffer)
        self.filter.crop.update(
            {
                self.coords.x: Slice(start=x0, stop=x1),
                self.coords.y: Slice(start=y0, stop=y1),
            }
        )

    def _filter_time(self, time: TimeRange, end_buffer=1):
        """Define the filters to use to extract data to this grid"""
        start = time.start
        end = time.end
        if self.coords.t in self.ds.dims:
            dt = self.ds[self.coords.t][1].values - self.ds[self.coords.t][0].values
            # Convert to regular timedelta64
            regular_timedelta = dt.astype("timedelta64[s]")
            python_timedelta = timedelta(
                seconds=regular_timedelta / np.timedelta64(1, "s")
            )
            if self.time_buffer[0]:
                # Convert to datetime.timedelta
                start -= python_timedelta * self.time_buffer[0]
            if self.time_buffer[1]:
                end += python_timedelta * self.time_buffer[1]
        self.filter.crop.update({self.coords.t: Slice(start=start, stop=end)})

    @property
    def ds(self):
        """Return the xarray dataset for this data source."""
        ds = self.source.open(
            variables=self.variables, filters=self.filter, coords=self.coords
        )
        return ds

    def _figsize(self, x0, x1, y0, y1, fscale):
        xlen = abs(x1 - x0)
        ylen = abs(y1 - y0)
        if xlen >= ylen:
            figsize = (fscale, (fscale * ylen / xlen or fscale) * 0.8)
        else:
            figsize = ((fscale * xlen / ylen) * 1.2 or fscale, fscale)
        return figsize

    def plot(
        self,
        param,
        isel={},
        model_grid=None,
        cmap="turbo",
        figsize=None,
        fscale=10,
        borders=True,
        land=True,
        coastline=True,
        **kwargs,
    ):
        """Plot the grid."""

        projection = ccrs.PlateCarree()
        transform = ccrs.PlateCarree()

        # Sanity checks
        try:
            ds = self.ds[param].isel(isel)
        except KeyError as err:
            raise ValueError(f"Parameter {param} not in dataset") from err

        if ds[self.coords.x].size <= 1:
            raise ValueError(f"Cannot plot {param} with only one x coordinate\n\n{ds}")
        if ds[self.coords.y].size <= 1:
            raise ValueError(f"Cannot plot {param} with only one y coordinate\n\n{ds}")

        # Set some plot parameters:
        x0 = ds[self.coords.x].values[0]
        y0 = ds[self.coords.y].values[0]
        x1 = ds[self.coords.x].values[-1]
        y1 = ds[self.coords.y].values[-1]

        # create figure and plot/map
        if figsize is None:
            figsize = self._figsize(x0, x1, y0, y1, fscale)
        fig = plt.figure(figsize=figsize)
        ax = fig.add_subplot(111, projection=projection)

        ds.plot.pcolormesh(ax=ax, cmap=cmap, **kwargs)

        if borders:
            ax.add_feature(cfeature.BORDERS)
        if land:
            ax.add_feature(cfeature.LAND, zorder=1)
        if coastline:
            ax.add_feature(cfeature.COASTLINE)

        ax.gridlines(
            crs=transform,
            draw_labels=["left", "bottom"],
            linewidth=1,
            color="gray",
            alpha=0.5,
            linestyle="--",
        )

        # Plot the model domain
        if model_grid:
            bx, by = model_grid.boundary_points()
            poly = plt.Polygon(list(zip(bx, by)), facecolor="r", alpha=0.05)
            ax.add_patch(poly)
            ax.plot(bx, by, lw=2, color="k")
        return fig, ax

    @property
    def outfile(self) -> str:
        return f"{self.id}.nc"

    def get(
        self,
        destdir: str | Path,
        grid: Optional[GRID_TYPES] = None,
        time: Optional[TimeRange] = None,
    ) -> Path:
        """Write the data source to a new location.

        Parameters
        ----------
        destdir : str | Path
            The destination directory to write the netcdf data to.
        grid: GRID_TYPES, optional
            The grid to filter the data to, only used if `self.crop_data` is True.
        time: TimeRange, optional
            The times to filter the data to, only used if `self.crop_data` is True.

        Returns
        -------
        outfile: Path
            The path to the written file.

        """
        if self.crop_data:
            if grid is not None:
                self._filter_grid(grid)
            if time is not None:
                self._filter_time(time)
        outfile = Path(destdir) / self.outfile
        self.ds.to_netcdf(outfile)
        return outfile<|MERGE_RESOLUTION|>--- conflicted
+++ resolved
@@ -1,10 +1,7 @@
 """Rompy core data objects."""
-<<<<<<< HEAD
-
-=======
+
+import logging
 import os
->>>>>>> 483fd050
-import logging
 from abc import ABC, abstractmethod
 from datetime import timedelta
 from pathlib import Path
@@ -283,7 +280,8 @@
         description="URI of the data source, either a local file path or a remote uri",
     )
     link: bool = Field(
-        default=False, description="Whether to create a symbolic link instead of copying the file"
+        default=False,
+        description="Whether to create a symbolic link instead of copying the file",
     )
     _copied: str = PrivateAttr(default=None)
 
@@ -301,7 +299,7 @@
             The path to the copied file or created symlink.
         """
         destdir = Path(destdir).resolve()
-        
+
         if self.link:
             # Create a symbolic link
             if name:
@@ -372,7 +370,7 @@
         description="Source reader, must return an xarray dataset in the open method",
         discriminator="model_type",
     )
-    
+
     filter: Optional[Filter] = Field(
         default_factory=Filter,
         description="Optional filter specification to apply to the dataset",
