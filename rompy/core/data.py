--- conflicted
+++ resolved
@@ -1,13 +1,9 @@
 """Rompy core data objects."""
 
 import logging
-<<<<<<< HEAD
 import os
-=======
 from functools import cached_property
->>>>>>> 5cb708aa
 from abc import ABC, abstractmethod
-from datetime import timedelta
 from pathlib import Path
 from shutil import copytree
 from typing import Literal, Optional, Union
@@ -409,20 +405,10 @@
         """Define the filters to use to extract data to this grid"""
         start = time.start
         end = time.end
-<<<<<<< HEAD
-        if self.coords.t in self.ds.dims:
-            dt = self.ds[self.coords.t][1].values - self.ds[self.coords.t][0].values
-            # Convert to regular timedelta64
-            regular_timedelta = dt.astype("timedelta64[s]")
-            python_timedelta = timedelta(
-                seconds=regular_timedelta / np.timedelta64(1, "s")
-            )
-=======
         t = self.coords.t
         if t in self.source.coordinates and self.source.coordinates[t].size > 1:
             times = self.source.coordinates[t].to_index().to_pydatetime()
             dt = times[1] - times[0]
->>>>>>> 5cb708aa
             if self.time_buffer[0]:
                 start -= dt * self.time_buffer[0]
             if self.time_buffer[1]:
