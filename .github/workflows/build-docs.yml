name: ci
on:
    push:
        branches:
            - docs
permissions:
    contents: write
jobs:
    deploy:
        runs-on: ubuntu-latest
        steps:
            - uses: actions/checkout@v4
            - name: Configure Git Credentials
              run: |
                  git config user.name github-actions[bot]
                  git config user.email 41898282+github-actions[bot]@users.noreply.github.com
            - uses: actions/setup-python@v5
              with:
                  python-version: 3.x
            - run: echo "cache_id=$(date --utc '+%V')" >> $GITHUB_ENV
            - uses: actions/cache@v4
              with:
                  key: mkdocs-material-${{ env.cache_id }}
                  path: ~/.cache
                  restore-keys: |
                      mkdocs-material-
<<<<<<< HEAD
            - run: cd /tmp && git clone --depth 1 https://github.com/rom-py/rompy-notebooks.git
            - run: cp -r /tmp/rompy-notebooks/notebooks docs/
=======
            - name: Install GDAL
              run:  sudo apt-get update && sudo apt-get install -y gdal-bin libgdal-dev
>>>>>>> 826371f7
            - run: pip install .[docs]
            - run: mkdocs gh-deploy --force<|MERGE_RESOLUTION|>--- conflicted
+++ resolved
@@ -24,12 +24,9 @@
                   path: ~/.cache
                   restore-keys: |
                       mkdocs-material-
-<<<<<<< HEAD
+            - name: Install GDAL
+              run: sudo apt-get update && sudo apt-get install -y gdal-bin libgdal-dev
             - run: cd /tmp && git clone --depth 1 https://github.com/rom-py/rompy-notebooks.git
             - run: cp -r /tmp/rompy-notebooks/notebooks docs/
-=======
-            - name: Install GDAL
-              run:  sudo apt-get update && sudo apt-get install -y gdal-bin libgdal-dev
->>>>>>> 826371f7
             - run: pip install .[docs]
             - run: mkdocs gh-deploy --force